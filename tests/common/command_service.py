import os
import subprocess
from tests.common.config import PostgresConfig, VictoriaMetricsConfig

EXE = os.getenv('COMMAND_SERVICE_EXE') or 'command-service'


class CommandService:
    def __init__(self, kafka_input_config, kafka_report_config=None, db_config=None):
        self.kafka_input_config = kafka_input_config
        self.kafka_report_config = kafka_report_config
        self.db_config = db_config

    def __enter__(self):
        env = {}
        env.update(self.kafka_input_config.to_dict())
        if self.kafka_report_config:
            env.update(self.kafka_report_config.to_dict())
<<<<<<< HEAD
        env.update(INGESTION_METHOD="KAFKA")

=======
        env.update({'INGESTION_METHOD': 'kafka'})
>>>>>>> 6f9ad624
        plugin = None

        if type(self.db_config) is PostgresConfig:
            plugin = 'postgres'
        elif type(self.db_config) is VictoriaMetricsConfig:
            plugin = 'victoria-metrics'

        if not plugin:
            raise Exception('Unsupported database or no database at all')

        env.update(self.db_config.to_dict())

        self.svc = subprocess.Popen([EXE, plugin], env=env)
        return self.svc

    def __exit__(self, exc_type, exc_val, exc_tb):
        self.svc.kill()<|MERGE_RESOLUTION|>--- conflicted
+++ resolved
@@ -16,12 +16,7 @@
         env.update(self.kafka_input_config.to_dict())
         if self.kafka_report_config:
             env.update(self.kafka_report_config.to_dict())
-<<<<<<< HEAD
-        env.update(INGESTION_METHOD="KAFKA")
-
-=======
         env.update({'INGESTION_METHOD': 'kafka'})
->>>>>>> 6f9ad624
         plugin = None
 
         if type(self.db_config) is PostgresConfig:
